[![Project Status: Incubating](https://img.shields.io/badge/status-incubating-yellow.svg)](https://github.com/apache/solr-mcp)

# Solr MCP Server

A Spring AI Model Context Protocol (MCP) server that provides tools for interacting with Apache Solr. This server
enables AI assistants like Claude to search, index, and manage Solr collections through the MCP protocol.

## Overview

This project provides a set of tools that allow AI assistants to interact with Apache Solr, a powerful open-source
search platform. By implementing the Spring AI MCP protocol, these tools can be used by any MCP-compatible client,
including Claude Desktop. The project uses SolrJ, the official Java client for Solr, to communicate with Solr instances.

The server provides the following capabilities:

- Search Solr collections with advanced query options
- Index documents into Solr collections
- Manage and monitor Solr collections
- Retrieve and analyze Solr schema information

### Transport Profiles

The server supports two transport modes:

- **STDIO (Standard Input/Output)** - Recommended for local development and production use with Claude Desktop. This is
  the default and most secure option for local deployments.
- **HTTP (Streamable HTTP)** - For testing with MCP Inspector and remote deployments. ⚠️ **Note:** HTTP
  mode is inherently insecure without additional security measures (see Security Considerations below).

## Prerequisites

- Java 25 or higher
- Docker and Docker Compose (for running Solr)
- Gradle 9.1.0+ (wrapper included in project)

## Installation and Setup

### 1. Clone the repository

```bash
git clone https://github.com/yourusername/solr-mcp.git
cd solr-mcp
```

### 2. Start Solr using Docker Compose

```bash
docker-compose up -d
```

This will start a Solr instance in SolrCloud mode with ZooKeeper and create two sample collections:

- `books` - A collection with sample book data
- `films` - A collection with sample film data

### 3. Build the Project

This project uses Gradle with version catalogs for dependency management. All dependencies and their versions are
centrally managed in `gradle/libs.versions.toml`.

```bash
# Build the project and run tests
./gradlew build

# Build without tests (faster)
./gradlew assemble

# Clean and rebuild
./gradlew clean build
```

The build produces two JAR files in `build/libs/`:

- `solr-mcp-0.0.1-SNAPSHOT.jar` - Executable JAR with all dependencies (fat JAR)
- `solr-mcp-0.0.1-SNAPSHOT-plain.jar` - Plain JAR without dependencies

### 4. Building Docker Images (Optional)

This project uses [Jib](https://github.com/GoogleContainerTools/jib) to build optimized Docker images without requiring
Docker installed. Jib creates layered images for faster rebuilds and smaller image sizes.

#### Option 1: Build to Docker Daemon (Recommended)

Build directly to your local Docker daemon (requires Docker installed):

```bash
./gradlew jibDockerBuild
```

This creates a local Docker image: `solr-mcp:0.0.1-SNAPSHOT`

Verify the image:

```bash
docker images | grep solr-mcp
```

#### Option 2: Build to Tar File (No Docker Required)

Build to a tar file without Docker installed:

```bash
./gradlew jibBuildTar
```

This creates `build/jib-image.tar`. Load it into Docker:

```bash
docker load < build/jib-image.tar
```

#### Option 3: Push to Docker Hub

Authenticate with Docker Hub and push:

```bash
# Login to Docker Hub
docker login

# Build and push
./gradlew jib -Djib.to.image=YOUR_DOCKERHUB_USERNAME/solr-mcp:0.0.1-SNAPSHOT
```

#### Option 4: Push to GitHub Container Registry

Authenticate with GitHub Container Registry and push:

```bash
# Create a Personal Access Token (classic) with write:packages scope at:
# https://github.com/settings/tokens

# Login to GitHub Container Registry
export GITHUB_TOKEN=YOUR_GITHUB_TOKEN
echo $GITHUB_TOKEN | docker login ghcr.io -u YOUR_GITHUB_USERNAME --password-stdin

# Build and push
./gradlew jib -Djib.to.image=ghcr.io/YOUR_GITHUB_USERNAME/solr-mcp:0.0.1-SNAPSHOT
```

#### Multi-Platform Support

The Docker images are built with multi-platform support for:

- `linux/amd64` (Intel/AMD 64-bit)
- `linux/arm64` (Apple Silicon M1/M2/M3)

#### Automated Builds with GitHub Actions

This project includes a GitHub Actions workflow that automatically builds and publishes Docker images to both GitHub
Container Registry and Docker Hub.

**Triggers:**

- Push to `main` branch - Builds and publishes images tagged with `version-SHA` and `latest`
- Version tags (e.g., `v1.0.0`) - Builds and publishes images tagged with the version number and `latest`
- Pull requests - Builds and tests only (no publishing)

**Published Images:**

- GitHub Container Registry: `ghcr.io/OWNER/solr-mcp:TAG`
- Docker Hub: `DOCKERHUB_USERNAME/solr-mcp:TAG`

**Setup for Docker Hub Publishing:**

To enable Docker Hub publishing, configure these repository secrets:

1. Go to your GitHub repository Settings > Secrets and variables > Actions
2. Add the following secrets:
    - `DOCKERHUB_USERNAME`: Your Docker Hub username
    - `DOCKERHUB_TOKEN`: Docker Hub access token (create at https://hub.docker.com/settings/security)

**Note:** GitHub Container Registry publishing works automatically using the `GITHUB_TOKEN` provided by GitHub Actions.

#### Running the Docker Container

Run the container with STDIO mode:

```bash
docker run -i --rm solr-mcp:0.0.1-SNAPSHOT
```

Or with custom Solr URL:

```bash
docker run -i --rm \
  -e SOLR_URL=http://your-solr-host:8983/solr/ \
  solr-mcp:0.0.1-SNAPSHOT
```

**Note for Linux users:** If you need to connect to Solr running on the host machine, add the `--add-host` flag:

```bash
docker run -i --rm \
  --add-host=host.docker.internal:host-gateway \
  solr-mcp:0.0.1-SNAPSHOT
```

### 4. Building Docker Images (Optional)

This project uses [Jib](https://github.com/GoogleContainerTools/jib) to build optimized Docker images without requiring
Docker installed. Jib creates layered images for faster rebuilds and smaller image sizes.

#### Option 1: Build to Docker Daemon (Recommended)

Build directly to your local Docker daemon (requires Docker installed):

```bash
./gradlew jibDockerBuild
```

This creates a local Docker image: `solr-mcp-server:0.0.1-SNAPSHOT`

Verify the image:

```bash
docker images | grep solr-mcp-server
```

#### Option 2: Build to Tar File (No Docker Required)

Build to a tar file without Docker installed:

```bash
./gradlew jibBuildTar
```

This creates `build/jib-image.tar`. Load it into Docker:

```bash
docker load < build/jib-image.tar
```

#### Option 3: Push to Docker Hub

Authenticate with Docker Hub and push:

```bash
# Login to Docker Hub
docker login

# Build and push
./gradlew jib -Djib.to.image=YOUR_DOCKERHUB_USERNAME/solr-mcp-server:0.0.1-SNAPSHOT
```

#### Option 4: Push to GitHub Container Registry

Authenticate with GitHub Container Registry and push:

```bash
# Create a Personal Access Token (classic) with write:packages scope at:
# https://github.com/settings/tokens

# Login to GitHub Container Registry
export GITHUB_TOKEN=YOUR_GITHUB_TOKEN
echo $GITHUB_TOKEN | docker login ghcr.io -u YOUR_GITHUB_USERNAME --password-stdin

# Build and push
./gradlew jib -Djib.to.image=ghcr.io/YOUR_GITHUB_USERNAME/solr-mcp-server:0.0.1-SNAPSHOT
```

#### Multi-Platform Support

The Docker images are built with multi-platform support for:

- `linux/amd64` (Intel/AMD 64-bit)
- `linux/arm64` (Apple Silicon M1/M2/M3)

#### Automated Builds with GitHub Actions

This project includes a GitHub Actions workflow that automatically builds and publishes Docker images to both GitHub
Container Registry and Docker Hub.

**Triggers:**

- Push to `main` branch - Builds and publishes images tagged with `version-SHA` and `latest`
- Version tags (e.g., `v1.0.0`) - Builds and publishes images tagged with the version number and `latest`
- Pull requests - Builds and tests only (no publishing)

**Published Images:**

- GitHub Container Registry: `ghcr.io/OWNER/solr-mcp-server:TAG`
- Docker Hub: `DOCKERHUB_USERNAME/solr-mcp-server:TAG`

**Setup for Docker Hub Publishing:**

To enable Docker Hub publishing, configure these repository secrets:

1. Go to your GitHub repository Settings > Secrets and variables > Actions
2. Add the following secrets:
    - `DOCKERHUB_USERNAME`: Your Docker Hub username
    - `DOCKERHUB_TOKEN`: Docker Hub access token (create at https://hub.docker.com/settings/security)

**Note:** GitHub Container Registry publishing works automatically using the `GITHUB_TOKEN` provided by GitHub Actions.

#### Running the Docker Container

Run the container with STDIO mode:

```bash
docker run -i --rm solr-mcp-server:0.0.1-SNAPSHOT
```

Or with custom Solr URL:

```bash
docker run -i --rm \
  -e SOLR_URL=http://your-solr-host:8983/solr/ \
  solr-mcp-server:0.0.1-SNAPSHOT
```

**Note for Linux users:** If you need to connect to Solr running on the host machine, add the `--add-host` flag:

```bash
docker run -i --rm \
  --add-host=host.docker.internal:host-gateway \
  solr-mcp-server:0.0.1-SNAPSHOT
```

## Project Structure

The codebase follows a clean, modular architecture organized by functionality:

```
src/main/java/org/apache/solr/mcp/server/
├── Main.java                           # Application entry point
├── config/                             # Configuration classes
│   ├── SolrConfig.java                # Solr client bean configuration
│   └── SolrConfigurationProperties.java # Solr connection properties
├── search/                             # Search functionality
│   ├── SearchService.java             # MCP tool for searching Solr
│   └── SearchResponse.java            # Search result DTOs
├── indexing/                           # Document indexing functionality
│   ├── IndexingService.java           # MCP tool for indexing documents
│   └── documentcreator/               # Document format parsers
│       ├── IndexingDocumentCreator.java    # Interface for document creators
│       ├── JsonDocumentCreator.java        # JSON document parser
│       ├── CsvDocumentCreator.java         # CSV document parser
│       ├── XmlDocumentCreator.java         # XML document parser
│       ├── SolrDocumentCreator.java        # Factory for document creators
│       ├── FieldNameSanitizer.java         # Field name sanitization utility
│       └── DocumentProcessingException.java # Indexing exceptions
└── metadata/                           # Collection management functionality
    ├── CollectionService.java         # MCP tools for collection operations
    ├── SchemaService.java             # MCP tool for schema retrieval
    ├── CollectionUtils.java           # Collection utility methods
    └── Dtos.java                      # Collection-related DTOs (records)
```

### Key Components

- **MCP Tools**: Service classes annotated with `@McpTool` expose functionality to AI assistants
    - `SearchService` - Search queries with filtering, faceting, and pagination
    - `IndexingService` - Document indexing with support for JSON, CSV, and XML formats
    - `CollectionService` - Collection management (list, stats, health checks)
    - `SchemaService` - Schema introspection

- **Configuration**: Spring Boot configuration using properties files
    - `application.properties` - Default configuration
    - `application-stdio.properties` - STDIO transport profile
    - `application-http.properties` - HTTP transport profile

- **Document Creators**: Strategy pattern implementation for parsing different document formats
    - Automatically sanitizes field names to comply with Solr schema requirements
    - Supports nested JSON structures and multi-valued fields

- **DTOs**: Java records for immutable data transfer objects (removed Lombok dependency)

## Available Tools

The server provides the following tools that can be used by MCP clients:

### 1. Search

Search a Solr collection with advanced query options.

```
Tool: Search
Description: Search specified Solr collection with query, optional filters, facets, sorting, and pagination.
Parameters:
  - collection: Solr collection to query
  - query: Solr q parameter (defaults to "*:*" if not specified)
  - filterQueries: Solr fq parameter (optional)
  - facetFields: Solr facet fields (optional)
  - sortClauses: Solr sort parameter (optional)
  - start: Starting offset for pagination (optional)
  - rows: Number of rows to return (optional)
```

### 2. Index Documents

Index JSON documents into a Solr collection.

```
Tool: index_documents
Description: Index documents from JSON string into Solr collection
Parameters:
  - collection: Solr collection to index into
  - json: JSON string containing documents to index
```

### 3. List Collections

List all available Solr collections.

```
Tool: listCollections
Description: List solr collections
Parameters: None
```

### 4. Get Collection Stats

Get detailed statistics and metrics for a Solr collection.

```
Tool: getCollectionStats
Description: Get stats/metrics on a Solr collection
Parameters:
  - collection: Name of the collection
```

### 5. Check Collection Health

Check the health status of a Solr collection.

```
Tool: checkHealth
Description: Check health of a Solr collection
Parameters:
  - collection: Name of the collection
```

### 6. Get Schema

Retrieve the schema for a Solr collection.

```
Tool: getSchema
Description: Get schema for a Solr collection
Parameters:
  - collection: Name of the collection
```

## Adding to Claude Desktop

You can add this MCP server to Claude Desktop using either the JAR file or Docker container.

### Option 1: Using JAR File

1. Build the project as a standalone JAR:

```bash
./gradlew build
```

2. In Claude Desktop, go to Settings > Developer > Edit Config

3. Add the following configuration to your MCP settings:

```json
{
    "mcpServers": {
        "solr-search-mcp": {
            "command": "java",
            "args": [
                "-jar",
                "/absolute/path/to/solr-mcp/build/libs/solr-mcp-0.0.1-SNAPSHOT.jar"
            ],
            "env": {
                "SOLR_URL": "http://localhost:8983/solr/",
                "PROFILES": "stdio"
            }
        }
    }
}
```

**Note:** Replace `/absolute/path/to/solr-mcp` with the actual path to your project directory.

### Option 2: Using Docker Container

1. Build the Docker image:

```bash
./gradlew jibDockerBuild
```

2. In Claude Desktop, go to Settings > Developer > Edit Config

3. Add the following configuration to your MCP settings:

```json
{
    "mcpServers": {
        "solr-search-mcp": {
            "command": "docker",
            "args": [
                "run",
                "-i",
                "--rm",
<<<<<<< HEAD
                "solr-mcp:0.0.1-SNAPSHOT"
=======
                "solr-mcp-server:0.0.1-SNAPSHOT"
>>>>>>> e7642e71
            ],
            "env": {
                "SOLR_URL": "http://localhost:8983/solr/"
            }
        }
    }
}
```

**Note for macOS/Windows users:** Docker Desktop automatically provides `host.docker.internal` for accessing services on
the host machine. The container is pre-configured to use this.

**Note for Linux users:** You need to add the `--add-host` flag to enable communication with services running on the
host:

```json
{
    "mcpServers": {
        "solr-search-mcp": {
            "command": "docker",
            "args": [
                "run",
                "-i",
                "--rm",
                "--add-host=host.docker.internal:host-gateway",
<<<<<<< HEAD
                "solr-mcp:0.0.1-SNAPSHOT"
=======
                "solr-mcp-server:0.0.1-SNAPSHOT"
>>>>>>> e7642e71
            ],
            "env": {
                "SOLR_URL": "http://host.docker.internal:8983/solr/"
            }
        }
    }
}
```

### Using a Public Docker Image

If you've pushed the image to Docker Hub or GitHub Container Registry, you can use it directly:

#### Docker Hub

```json
{
    "mcpServers": {
        "solr-search-mcp": {
            "command": "docker",
            "args": [
                "run",
                "-i",
                "--rm",
<<<<<<< HEAD
                "YOUR_DOCKERHUB_USERNAME/solr-mcp:0.0.1-SNAPSHOT"
=======
                "YOUR_DOCKERHUB_USERNAME/solr-mcp-server:0.0.1-SNAPSHOT"
>>>>>>> e7642e71
            ],
            "env": {
                "SOLR_URL": "http://localhost:8983/solr/"
            }
        }
    }
}
```

#### GitHub Container Registry

```json
{
    "mcpServers": {
        "solr-search-mcp": {
            "command": "docker",
            "args": [
                "run",
                "-i",
                "--rm",
<<<<<<< HEAD
                "ghcr.io/YOUR_GITHUB_USERNAME/solr-mcp:0.0.1-SNAPSHOT"
=======
                "ghcr.io/YOUR_GITHUB_USERNAME/solr-mcp-server:0.0.1-SNAPSHOT"
>>>>>>> e7642e71
            ],
            "env": {
                "SOLR_URL": "http://localhost:8983/solr/"
            }
        }
    }
}
```

### Restart Claude Desktop & Invoke

After configuring, restart Claude Desktop to load the MCP server.

![claude-stdio.png](images/claude-stdio.png)

## Testing with MCP Inspector

For development and testing, you can use the [MCP Inspector](https://github.com/modelcontextprotocol/inspector):

```bash
# Install the MCP Inspector (requires Node.js)
➜  ~ npx @modelcontextprotocol/inspector

Starting MCP inspector...
⚙️ Proxy server listening on localhost:6277
🔑 Session token: 12345
   Use this token to authenticate requests or set DANGEROUSLY_OMIT_AUTH=true to disable auth

🚀 MCP Inspector is up and running at:
   http://localhost:6274/?MCP_PROXY_AUTH_TOKEN=12345

🌐 Opening browser...
```

This provides a web interface to test MCP tools interactively.
![mcp-inspector-stdio.png](images/mcp-inspector-stdio.png)

# HTTP Mode

![mcp-inspector-http.png](images/mcp-inspector-http.png)

```shell
./gradlew bootRun --args='--spring.profiles.active=http'
```

## Tools Usage Examples

Here are some examples of how to use the tools from an MCP client like Claude:

### Searching for Books

```
I need to search for fantasy books in the Solr collection. Can you help me?
```

Claude can use the Search tool to query the books collection:

```
I'll search for fantasy books in the Solr collection.

Using the Search tool with:
- collection: books
- query: genre_s:fantasy
- rows: 5

Here are the fantasy books I found:
1. "A Game of Thrones" by George R.R. Martin
2. "A Clash of Kings" by George R.R. Martin
...
```

### Indexing New Documents

```
I have some new book data I'd like to add to Solr. Can you help me index it?
```

Claude can use the index_documents tool:

```
I'll help you index that book data into Solr.

Using the index_documents tool with:
- collection: books
- json: [{"id":"123456789","name":["The New Book"],"author":["Jane Author"],"genre_s":"mystery","price":[12.99]}]

The document has been successfully indexed into the books collection.
```

### Listing Collections

```
What Solr collections are available in the system?
```

Claude can use the listCollections tool:

```
I'll check what Solr collections are available.

Using the listCollections tool.

The following collections are available:
1. books
2. films
```

### Getting Collection Statistics

```
Can you tell me more about the 'books' collection? I'd like to know its size and other metrics.
```

Claude can use the getCollectionStats tool:

```
I'll get statistics for the 'books' collection.

Using the getCollectionStats tool with:
- collection: books

Here are the statistics for the 'books' collection:
- Number of documents: 1,245
- Segment count: 5
- Query performance:
  - Average query time: 12ms
  - Cache hit ratio: 0.85
- Handler statistics:
  - Select handler requests: 1,532
  - Update handler requests: 245
```

### Checking Collection Health

```
Is the 'films' collection healthy and responding properly?
```

Claude can use the checkHealth tool:

```
I'll check the health of the 'films' collection.

Using the checkHealth tool with:
- collection: films

Health status:
- Healthy: Yes
- Response time: 8ms
- Total documents: 532
- Last checked: 2023-06-15 14:32:45
```

### Retrieving Schema Information

```
What fields are defined in the 'books' collection schema?
```

Claude can use the getSchema tool:

```
I'll retrieve the schema for the 'books' collection.

Using the getSchema tool with:
- collection: books

The 'books' collection has the following fields:
- id (string): Unique identifier
- name (text_general): Book title
- author (text_general): Book author
- genre_s (string): Genre
- price (float): Book price
- in_stock_b (boolean): Whether the book is in stock
- publish_date (date): Publication date
```

## Security Considerations

### STDIO Transport Security

STDIO transport is the recommended option for local deployments because:

- Communication occurs within the same machine through process pipes
- No network exposure or open ports
- OS-level process isolation provides security boundaries
- Credentials are not exposed over the network

### HTTP Transport Security Risks

⚠️ **Warning**: The current HTTP implementation is **insecure** for production use without additional security
measures.

HTTP transport has the following security vulnerabilities when deployed without authentication:

1. **No Authentication or Authorization**: By default, the HTTP endpoints are publicly accessible without any
   authentication mechanism
2. **No Transport Encryption**: HTTP traffic is unencrypted and can be intercepted (use HTTPS in production)
3. **No Origin Validation**: Without proper origin header validation, the server is vulnerable to DNS rebinding attacks
4. **Network Exposure**: Unlike STDIO, HTTP endpoints are exposed over the network and accessible to any client that can
   reach the server

### Securing HTTP Deployments

If you need to deploy the MCP server with HTTP transport for remote access, you **must** implement security
controls:

1. **Use HTTPS**: Always use TLS/SSL encryption for production deployments
2. **Implement OAuth2 Authentication**: Follow
   the [Spring AI MCP OAuth2 guide](https://spring.io/blog/2025/04/02/mcp-server-oauth2/) to add authentication
3. **Validate Origin Headers**: Implement origin header validation to prevent DNS rebinding attacks
4. **Network Isolation**: Deploy behind a firewall or VPN, restricting access to trusted networks
5. **Use API Gateways**: Consider deploying behind an API gateway with authentication and rate limiting

### Recommendation

- **Local development/testing**: Use HTTP mode for testing with MCP Inspector, but only on localhost
- **Claude Desktop integration**: Always use STDIO mode
- **Production remote deployments**: Only use HTTP with OAuth2 authentication, HTTPS, and proper network security
  controls

## Troubleshooting

If you encounter issues:

1. Ensure Solr is running and accessible. By default, the server connects to http://localhost:8983/solr/, but you can
   set the `SOLR_URL` environment variable to point to a different Solr instance.
2. Check the logs for any error messages
3. Verify that the collections exist using the Solr Admin UI
4. If using HTTP mode, ensure the server is running on the expected port (default: 8080)
5. For STDIO mode with Claude Desktop, verify the JAR path is absolute and correct in the configuration

## FAQ

### Why use Jib instead of Spring Boot Buildpacks?

This project uses [Jib](https://github.com/GoogleContainerTools/jib) for building Docker images instead of Spring Boot
Buildpacks for a critical compatibility reason:

**STDIO Mode Compatibility**: Docker images built with Spring Boot Buildpacks were outputting logs and diagnostic
information to stdout, which interfered with the MCP protocol's STDIO transport. The MCP protocol requires a clean
stdout channel for protocol messages - any extraneous output causes connection errors and prevents the server from
working properly with MCP clients like Claude Desktop.

Jib provides additional benefits:

- **Clean stdout**: Jib-built images don't pollute stdout with build information or runtime logs
- **No Docker daemon required**: Jib can build images without Docker installed
- **Faster builds**: Layered image building with better caching
- **Smaller images**: More efficient layer organization
- **Multi-platform support**: Easy cross-platform image building for amd64 and arm64

If you're building an MCP server with Docker support, ensure your containerization approach maintains a clean stdout
channel when running in STDIO mode.

## License

This project is licensed under the Apache License 2.0.

## Contributing

Contributions are welcome! Please feel free to submit a Pull Request.<|MERGE_RESOLUTION|>--- conflicted
+++ resolved
@@ -498,11 +498,7 @@
                 "run",
                 "-i",
                 "--rm",
-<<<<<<< HEAD
                 "solr-mcp:0.0.1-SNAPSHOT"
-=======
-                "solr-mcp-server:0.0.1-SNAPSHOT"
->>>>>>> e7642e71
             ],
             "env": {
                 "SOLR_URL": "http://localhost:8983/solr/"
@@ -528,11 +524,7 @@
                 "-i",
                 "--rm",
                 "--add-host=host.docker.internal:host-gateway",
-<<<<<<< HEAD
                 "solr-mcp:0.0.1-SNAPSHOT"
-=======
-                "solr-mcp-server:0.0.1-SNAPSHOT"
->>>>>>> e7642e71
             ],
             "env": {
                 "SOLR_URL": "http://host.docker.internal:8983/solr/"
@@ -557,11 +549,7 @@
                 "run",
                 "-i",
                 "--rm",
-<<<<<<< HEAD
                 "YOUR_DOCKERHUB_USERNAME/solr-mcp:0.0.1-SNAPSHOT"
-=======
-                "YOUR_DOCKERHUB_USERNAME/solr-mcp-server:0.0.1-SNAPSHOT"
->>>>>>> e7642e71
             ],
             "env": {
                 "SOLR_URL": "http://localhost:8983/solr/"
@@ -582,11 +570,7 @@
                 "run",
                 "-i",
                 "--rm",
-<<<<<<< HEAD
                 "ghcr.io/YOUR_GITHUB_USERNAME/solr-mcp:0.0.1-SNAPSHOT"
-=======
-                "ghcr.io/YOUR_GITHUB_USERNAME/solr-mcp-server:0.0.1-SNAPSHOT"
->>>>>>> e7642e71
             ],
             "env": {
                 "SOLR_URL": "http://localhost:8983/solr/"
